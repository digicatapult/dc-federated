--- conflicted
+++ resolved
@@ -11,34 +11,20 @@
 
 #### DCFServer
 
-<<<<<<< HEAD
 The DCFServer class takes care of the lower level communication logic on the server side and it communicates with the workers using long-polling. This is expected to be used by a class implementing the server side of a federated learning algorithm.  A class using it should create an instance of the object with the following four functions.  
-
-- `register_worker_callback`: This function is expected to take the id of a newly registered worker and should contain the application specific logic for dealing with a new worker joining the federated learning pool.
-
-- `return_global_model_callback`: This function is expected to return the current global model in a dictionary with two keys, giving the current global model in an application dependent binary serialized form and an federated learning algorithm dependent model version. See the `DCFServer` doc-string for details.
-=======
-The DCFServer class takes care of the lower level communication logic. A class using it should create an instance of the object with the following 4 callback functions.
 
 - `register_worker_callback`: This function is expected to take the id of a newly registered worker and should contain the application specific logic for dealing with a new worker joining the federated learning pool.
 
 - `unregister_worker_callback`: This function is expected to take the id of a newly unregistered worker and should contain the application specific logic for dealing with a worker leaving the federated learning pool.
 
-- `return_global_model_callback`: This function is expected to return the current global model in some application dependent binary serialized form.
->>>>>>> c7c14ae9
+- `return_global_model_callback`: This function is expected to return the current global model in a dictionary with two keys, giving the current global model in an application dependent binary serialized form and an federated learning algorithm dependent model version. See the `DCFServer` doc-string for details.
 
 - `is_global_model_most_recent`: This function is expected return true if the
 model version supplied as an argument is the most recent global model. The model versioning logic is left up to implementation of the algorithm.
 
 - `receive_worker_update_callback`: This function should receive a worker-id and an application dependent binary serialized update from the worker. The server code ensures that the worker-id was previously registered.
 
-<<<<<<< HEAD
 - `start`: Starts the federated learning server.
-
-
-=======
-See the examples and tests mentioned above for details on how to use this class.
->>>>>>> c7c14ae9
 
 #### DCFWorker
 
@@ -54,12 +40,6 @@
 
 - `get_global_model`: Gets the global model from the server in application dependent binary serialized form.
 
-<<<<<<< HEAD
 - `send_model_update`: Send the model update to the server in an application dependent binary string form.
 
-- `run`: Implements the main worker side loop that gets a model from the server, and then sends it to the worker side logic of the federated learning algorithm.     
-=======
-- `get_global_model_status`: Returns an application dependent string indicating the status of the global model.
-
-- `send_model_update`: Send the model update to the server in an application dependent binary string form.
->>>>>>> c7c14ae9
+- `run`: Implements the main worker side loop that gets a model from the server, and then sends it to the worker side logic of the federated learning algorithm.     