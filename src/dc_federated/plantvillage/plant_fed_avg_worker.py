"""
Simple runner to start FedAvgWorker for the PlantVillage dataset.
"""

import sys
import argparse
import yaml

from dc_federated.fed_avg.fed_avg_worker import FedAvgWorker
from dc_federated.plantvillage.plant_fed_model import MobileNetV2Trainer, PlantVillageSubSet


def get_args():
    """
    Parse the arguments for running the FedAvg worker for the PlantVillage dataset.
    """
    # Make parser object
    p = argparse.ArgumentParser(
        description="Start a FedAvg worker for the PlangVillage dataset.\n"
                    "Run this with the parameter provided by running the plant_fed_avg_server.py\n")

    p.add_argument("--server-host-ip",
                   help="The ip of the host of server",
                   type=str,
                   required=True)
    p.add_argument("--server-port",
                   help="The ip of the host of server",
                   type=str,
                   required=True)

    p.add_argument("--worker-id",
                   help="The id of the worker",
                   type=str,
                   required=True)

    p.add_argument("--train-data-path",
                   help="The path to the train data (created by the <insert-name> script).",
                   type=str,
                   required=False)

    p.add_argument("--validation-data-path",
                   help="The path to the validation data (created by the <insert-name> script).",
                   type=str,
                   required=False)

    return p.parse_args()


def run():
    """
    Main run function to start a FedAvg worker for the PlantVillage dataset.
    """
    args = get_args()
<<<<<<< HEAD
    cfg = open("PlantVillage_cfg.yaml", 'r')
    cfg_dict = yaml.load(cfg)
    if args.train_data_path is None:
        args.train_data_path = cfg_dict['output_dataset']['train_path']+str(args.worker_id)
    if args.validation_data_path is None:
        args.validation_data_path = cfg_dict['output_dataset']['val_path']
=======


    train_data = '~/code/PlantVillageData/dataset/processed/train'+str(args.worker_id)
    valid_data = '~/code/PlantVillageData/dataset/processed/val'
>>>>>>> 6f3157e5

    train_data_transform = PlantVillageSubSet.default_input_transform(True, (224,224))
    test_data_transform = PlantVillageSubSet.default_input_transform(False, (224,224))
    plant_ds_train = PlantVillageSubSet.default_plant_ds(
        root=args.train_data_path, transform=train_data_transform)
    plant_ds_test = PlantVillageSubSet.default_plant_ds(
        root=args.validation_data_path, transform=test_data_transform)

    local_model_trainer = MobileNetV2Trainer(
        train_loader=PlantVillageSubSet(
            plant_ds_train,
            transform=train_data_transform
        ).get_data_loader(),
        test_loader=PlantVillageSubSet(
            plant_ds_test,
            transform=test_data_transform
        ).get_data_loader(),
        batches_per_iter = cfg_dict['batches_per_iter'],
        num_classes = cfg_dict['num_classes']
    )

    print("\n************ FEDERATED LEARNING EXPERIMENT ************")
    print(f"\n\tStarting Federated Average Worker: {args.worker_id}")
    print("\n************\n")
    fed_avg_server.start()

    fed_avg_worker = FedAvgWorker(local_model_trainer, args.server_host_ip, args.server_port)
    fed_avg_worker.run_worker_loop()


if __name__ == '__main__':
    run()<|MERGE_RESOLUTION|>--- conflicted
+++ resolved
@@ -51,19 +51,12 @@
     Main run function to start a FedAvg worker for the PlantVillage dataset.
     """
     args = get_args()
-<<<<<<< HEAD
     cfg = open("PlantVillage_cfg.yaml", 'r')
     cfg_dict = yaml.load(cfg)
     if args.train_data_path is None:
         args.train_data_path = cfg_dict['output_dataset']['train_path']+str(args.worker_id)
     if args.validation_data_path is None:
         args.validation_data_path = cfg_dict['output_dataset']['val_path']
-=======
-
-
-    train_data = '~/code/PlantVillageData/dataset/processed/train'+str(args.worker_id)
-    valid_data = '~/code/PlantVillageData/dataset/processed/val'
->>>>>>> 6f3157e5
 
     train_data_transform = PlantVillageSubSet.default_input_transform(True, (224,224))
     test_data_transform = PlantVillageSubSet.default_input_transform(False, (224,224))
