--- conflicted
+++ resolved
@@ -133,22 +133,12 @@
                 GLOBAL_MODEL_VERSION not in model_dict:
             logger.error("Invalid model received from the server.")
             return
-<<<<<<< HEAD
+
         self.worker_version_of_global_model = model_dict[GLOBAL_MODEL_VERSION]
         new_model = torch.load(io.BytesIO(model_dict[GLOBAL_MODEL]))
         self.fed_model.load_model_from_state_dict(new_model.state_dict())
         self.train_and_test_model()
         self.send_model_update()
-=======
-        else:
-            model_binary = self.worker.get_global_model()
-            if len(model_binary) > 0:
-                new_model = torch.load(io.BytesIO(model_binary))
-                self.fed_model.load_model_from_state_dict(
-                    new_model.state_dict())
-            self.train_and_test_model()
-            self.send_model_update()
->>>>>>> a8d472ba
 
     def start(self):
         """
