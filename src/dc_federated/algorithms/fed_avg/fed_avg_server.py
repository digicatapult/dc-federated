--- conflicted
+++ resolved
@@ -67,25 +67,17 @@
 
         self.last_global_model_update_timestamp = datetime(1980, 10, 10)
         self.server = DCFServer(
-<<<<<<< HEAD
             register_worker_callback=self.register_worker,
             return_global_model_callback=self.return_global_model,
             is_global_model_most_recent=self.is_global_model_most_recent,
             receive_worker_update_callback=self.receive_worker_update,
             key_list_file=key_list_file,
-            model_check_interval=1)
-=======
-            self.register_worker,
-            self.return_global_model,
-            self.return_global_model_status,
-            self.receive_worker_update,
-            key_list_file=key_list_file,
             server_host_ip=server_host_ip,
             ssl_enabled=ssl_enabled,
             ssl_keyfile=ssl_keyfile,
-            ssl_certfile=ssl_certfile
+            ssl_certfile=ssl_certfile,
+            model_check_interval = 1
         )
->>>>>>> a8d472ba
 
         self.unique_updates_since_last_agg = 0
         self.iteration = 0
