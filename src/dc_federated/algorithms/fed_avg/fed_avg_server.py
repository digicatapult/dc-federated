"""
Contains the implementation of the server side logic for the FedAvg algorithm.
"""

import pickle

import io
from datetime import datetime
import logging
from collections import OrderedDict

import torch
from dc_federated.backend import DCFServer
from dc_federated.algorithms.fed_avg.fed_avg_model_trainer import FedAvgModelTrainer


logging.basicConfig(level=logging.INFO)
logger = logging.getLogger(__name__)
logger.setLevel(level=logging.INFO)


class FedAvgServer(object):
    """
    This class implements the server-side of the FedAvg algorithm using the
    dc_federated.backend package.

    Parameters
    ----------

    global_model_trainer: FedAvgModelTrainer
        The name of the python model-class for this problem.

    update_lim: int
        Number of unique updates that needs to be received before the last
        global update before we update the global model.

    key_list_file: str
        The list of public keys of valid workers. No authentication is performed
        if file not given.

    server_host_ip: str
        The hostname or IP address the server will bind to.
        If not given, it will default to the machine IP.

    ssl_enabled: bool (default False)
        Enable SSL/TLS for server/workers communications.

    ssl_keyfile: str
        Must be a valid path to the key file.
        This is mandatory if ssl_enabled is True, ignored otherwise.

    ssl_certfile: str
        Must be a valid path to the certificate.
        This is mandatory if ssl_enabled is True, ignored otherwise.
    """

<<<<<<< HEAD
    def __init__(self, global_model_trainer, key_list_file, update_lim=10):
=======
    def __init__(self, global_model_trainer, key_list_file, update_lim=10, server_host_ip=None, ssl_enabled=False, ssl_keyfile=None, ssl_certfile=None):
>>>>>>> b538263b
        logger.info(
            f"Initializing FedAvg server for model class {global_model_trainer.get_model().__class__.__name__}")

        self.worker_updates = {}
        self.global_model_trainer = global_model_trainer
        self.update_lim = update_lim

        self.last_global_model_update_timestamp = datetime(1980, 10, 10)
        self.server = DCFServer(
            self.register_worker,
            self.unregister_worker,
            self.return_global_model,
            self.return_global_model_status,
            self.receive_worker_update,
            key_list_file=key_list_file,
            server_host_ip=server_host_ip,
            ssl_enabled=ssl_enabled,
            ssl_keyfile=ssl_keyfile,
            ssl_certfile=ssl_certfile
        )

        self.unique_updates_since_last_agg = 0
        self.iteration = 0

    def register_worker(self, worker_id):
        """
        Register the given worker_id by initializing its update to None.

        Parameters
        ----------

        worker_id: int
            The id of the new worker.
        """
        logger.info(f"Registered worker {worker_id}")
        self.worker_updates[worker_id] = None

    def unregister_worker(self, worker_id):
        """
        Unregister the given worker_id by removing it from updates.

        Parameters
        ----------

        worker_id: int
            The id of the worker to be removed.
        """
        logger.info(f"Unregistered worker {worker_id}")
        self.worker_updates.pop(worker_id)

    def return_global_model(self):
        """
        Serializes the current global torch model and sends it back to the worker.

        Returns
        ----------

        byte-stream:
            The current global torch model.
        """
        model_data = io.BytesIO()
        torch.save(self.global_model_trainer.get_model(), model_data)
        return model_data.getvalue()

    def return_global_model_status(self):
        """
        Returns a default model update time of 2018/10/10.

        Returns
        ----------

        str:
            String format of the last model update time.
        """
        return str(self.last_global_model_update_timestamp.isoformat(' ', 'seconds'))

    def receive_worker_update(self, worker_id, model_update):
        """
        Given an update for a worker, adds its update to the dictionary of updates.
        It also agg_model() to update the global model if necessary.

        Returns
        ----------

        str:
            String format of the last model update time.
        """
        if worker_id in self.worker_updates:
            # update the number of unique updates received
            if self.worker_updates[worker_id] is None or \
                    self.worker_updates[worker_id][0] < self.last_global_model_update_timestamp:
                self.unique_updates_since_last_agg += 1
            update_size, model_bytes = pickle.loads(model_update)
            self.worker_updates[worker_id] = (datetime.now(), update_size,
                                              torch.load(io.BytesIO(model_bytes)))
            logger.info(f" Model update received from worker {worker_id}")
            if self.agg_model():
                self.global_model_trainer.test()
            return f"Update received for worker {worker_id}"
        else:
            logger.warning(
                f" Unregistered worker {worker_id} tried to send an update.")
            return f"Please register before sending an update."

    def agg_model(self):
        """
        Updates the global model by aggregating all the most recent updates
        from the workers, assuming that the number of unique updates received
        since the last global model update is above the threshold.
        """
        if self.unique_updates_since_last_agg < self.update_lim:
            return False

        logger.info(" Updating the global model.\n")

        def agg_params(key, state_dicts, update_sizes):
            agg_val = state_dicts[0][key] * update_sizes[0]
            for sd, sz in zip(state_dicts[1:], update_sizes[1:]):
                agg_val = agg_val + sd[key] * sz
            agg_val = agg_val / sum(update_sizes)
            return torch.tensor(agg_val.cpu().clone().numpy())

        # gather the model-updates to use for the update
        state_dicts_to_update_with = []
        update_sizes = []
        # each item in the worker_updates dictionary contains a
        # (timestamp update, update-size, model)
        for wi in self.worker_updates:
            if self.worker_updates[wi][0] > self.last_global_model_update_timestamp:
                state_dicts_to_update_with.append(
                    self.worker_updates[wi][2].state_dict())
                update_sizes.append(self.worker_updates[wi][1])

        # now update the global model
        global_model_dict = OrderedDict()
        for key in state_dicts_to_update_with[0].keys():
            global_model_dict[key] = agg_params(
                key, state_dicts_to_update_with, update_sizes)

        self.global_model_trainer.load_model_from_state_dict(global_model_dict)

        self.last_global_model_update_timestamp = datetime.now()
        self.unique_updates_since_last_agg = 0
        self.iteration += 1

        return True

    def start(self):
        self.server.start_server()
        self.server.start_admin_server()<|MERGE_RESOLUTION|>--- conflicted
+++ resolved
@@ -54,11 +54,7 @@
         This is mandatory if ssl_enabled is True, ignored otherwise.
     """
 
-<<<<<<< HEAD
-    def __init__(self, global_model_trainer, key_list_file, update_lim=10):
-=======
     def __init__(self, global_model_trainer, key_list_file, update_lim=10, server_host_ip=None, ssl_enabled=False, ssl_keyfile=None, ssl_certfile=None):
->>>>>>> b538263b
         logger.info(
             f"Initializing FedAvg server for model class {global_model_trainer.get_model().__class__.__name__}")
 
