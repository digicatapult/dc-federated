--- conflicted
+++ resolved
@@ -179,7 +179,6 @@
 
         return worker_id
 
-<<<<<<< HEAD
     def admin_list_workers(self):
         """
         List all registered workers
@@ -307,10 +306,7 @@
             "active": active
         })
 
-    def receive_worker_update(self):
-=======
     def receive_worker_update(self, worker_id):
->>>>>>> b62836d1
         """
         This receives the update from a worker and calls the corresponding callback function.
         Expects that the worker_id and model-update were sent using the DCFWorker.send_model_update()
@@ -323,31 +319,8 @@
             Otherwise any exception that was raised.
         """
         try:
-<<<<<<< HEAD
-            # FIXME replace pickle by JSON here
-            compressed_model = request.files[ID_AND_MODEL_KEY].file.read()
-            uncompressed = zlib.decompress(compressed_model)
-            data_dict = pickle.loads(uncompressed)
-
-            if not WORKER_ID_KEY in data_dict:
-                logger.warning(
-                    f"Key {WORKER_ID_KEY} is missing in payload.")
-                return UNREGISTERED_WORKER
-
-            if not MODEL_UPDATE_KEY in data_dict:
-                logger.warning(
-                    f"Key {MODEL_UPDATE_KEY} is missing in payload.")
-=======
-            data_dict = zlib.decompress(request.files[ID_AND_MODEL_KEY].file.read())
-            if worker_id in self.worker_list:
-                return self.receive_worker_update_callback(worker_id, data_dict)
-            else:
-                logger.warning(f"Unregistered worker {worker_id} tried to send an update.")
->>>>>>> b62836d1
-                return UNREGISTERED_WORKER
-
-            worker_id = data_dict[WORKER_ID_KEY]
-            model_update = data_dict[MODEL_UPDATE_KEY]
+            model_update = zlib.decompress(
+                request.files[ID_AND_MODEL_KEY].file.read())
 
             if not worker_id in self.worker_list:
                 logger.warning(
