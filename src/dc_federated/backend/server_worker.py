"""
Defines the core server and worker classes for the federated learning.
Abstracts away the lower level server/worker logic from the federated
machine learning logic.
"""
import time
import requests
import pickle
import logging

import bottle
from bottle import Bottle, run, request
from dc_federated.backend._constants import *

from dc_federated.utils import get_host_ip


logging.basicConfig(level=logging.INFO)
logger = logging.getLogger('dc_federated.backend.server_worker')
logger.setLevel(level=logging.INFO)


class DCFServer(object):
    """
    This class abstracts away the lower level communication logic for
    the central server/node from the actual federated learning logic.
    It interacts with the central server node via the 4 callback functions
    passed in the constructor. For an example usage please refer to the
    package dc_federated.example_dcf+model.

    Parameters
    ----------

        register_worker_callback:
            This function is expected to take the id of a newly registered
            worker and should contain the application specific logic for
            dealing with a new worker joining the federated learning pool.

        return_global_model_callback: () -> bit-string
            This function is expected to return the current global model
            in some application dependent binary serialized form.


        query_global_model_status_callback:  () -> str
            This function is expected to return a string giving the
            application dependent current status of the global model.

        receive_worker_update_callback: dict -> bool
            This function should receive a worker-id and an application
            dependent binary serialized update from the worker. The
            server code ensures that the worker-id was previously
            registered.

        server_host_ip: str (default None)
            The ip-address of the host of the server. If None, then it
            uses the ip-address of the current machine.

        server_port: int (default 8080)
            The port at which the serer should listen to. If None, then it
            uses the port 8080.


    """
    def __init__(
        self,
        register_worker_callback,
        return_global_model_callback,
        query_global_model_status_callback,
        receive_worker_update_callback,
        server_host_ip=None,
        server_port=8080,
            debug=False):

        self.server_host_ip = get_host_ip() if server_host_ip is None else server_host_ip
        self.server_port = server_port

        self.register_worker_callback = register_worker_callback
        self.return_global_model_callback = return_global_model_callback
        self.query_global_model_status_callback = query_global_model_status_callback
        self.receive_worker_update_callback = receive_worker_update_callback

        self.debug = debug

        self.worker_list = []
        self.last_worker = -1

    def register_worker(self):
        """
<<<<<<< HEAD
        Creates a new worker-id, adds it to the internal list, calls the callback function
        for the asscociated server model, and returns the id to the client.

=======
        Creates a new worker-id, adds it to the internal list, calls the callback function 
        for the associated server model, and returns the id to the client.
        
>>>>>>> f3c4be2d
        Returns
        -------

        int:
            The id of the new client.
        """
        self.last_worker += 1
        self.worker_list.append(self.last_worker)
        self.register_worker_callback(self.last_worker)
        return str(self.last_worker)

    def receive_worker_update(self):
        """
        This receives the update from a worker and calls the corresponding callback function.
        Expects that the worker_id and model-update were sent using the DCFWorker.send_model_update()

        Returns
        -------

        str:
            If the update was successful then "Worker update received"
            Otherwise any exception that was raised.
        """
        try:
            data_dict = pickle.load(request.files[ID_AND_MODEL_KEY].file)
            return_value = self.receive_worker_update_callback(
                data_dict[WORKER_ID_KEY],
                data_dict[MODEL_UPDATE_KEY]
            )
            return return_value
        except Exception as e:
            logger.warning(e)
            return str(e)

    @staticmethod
    def enable_cors():
        """
        Enable the cross origin resource for the server.
        """
        bottle.response.add_header('Access-Control-Allow-Origin', '*')
        bottle.response.add_header('Access-Control-Allow-Methods',
                                   'GET, POST, PUT, OPTIONS')
        bottle.response.add_header('Access-Control-Allow-Headers',
                                   'Origin, Accept, Content-Type, X-Requested-With, X-CSRF-Token')

    def start_server(self):
        """
        Sets up all the routes for the server and starts it.
        """
        application = Bottle()
        application.route(f"/{REGISTER_WORKER_ROUTE}", method='GET', callback=self.register_worker)
        application.route(f"/{RETURN_GLOBAL_MODEL_ROUTE}", method='GET', callback=self.return_global_model_callback)
        application.route(f"/{QUERY_GLOBAL_MODEL_STATUS_ROUTE}", method='GET', callback=self.query_global_model_status_callback)
        application.route(f"/{RECEIVE_WORKER_UPDATE_ROUTE}", method='POST', callback=self.receive_worker_update)
        application.add_hook('after_request', self.enable_cors)

        run(application, host=self.server_host_ip, port=self.server_port, debug=self.debug, quiet=True)


class DCFWorker(object):
    """
    This class implements a worker API for the DCFServer

    Parameters
    ----------

        server_host_ip: str
            The ip-address of the host of the server.

        server_port: int
            The port at which the serer should listen to

        global_model_satus_changed_callback: function
            The callback to run if server status has changed.

        polling_wait_period: int
            The number of seconds to wait before polling the server
            for status information.
    """
    def __init__(
            self,
            server_host_ip,
            server_port,
            global_model_status_changed_callback,
            polling_wait_period=1):
        self.server_host_ip = server_host_ip
        self.server_port = server_port
        self.global_model_status_changed_callback = global_model_status_changed_callback
        self.polling_wait_period = polling_wait_period

        self.server_loc = f"http://{self.server_host_ip}:{self.server_port}"
        self.current_global_model_status = None
        self.worker_id = None

    def register_worker(self):
        """
        Returns a registration number for the worker from the server.
        Each object of this class is registered only once.

        Returns
        -------

        int:
            The worker id returned by the server.
        """
        if self.worker_id is None:
            self.worker_id = int(requests.get(f"{self.server_loc}/{REGISTER_WORKER_ROUTE}").content)
        self.current_global_model_status = self.get_global_model_status()
        return self.worker_id

    def get_global_model(self):
        """
        Gets the binary string of the current global model from the server.

        Returns
        -------

        binary string:
            The current global model returned by the server.
        """
        return requests.get(f"{self.server_loc}/{RETURN_GLOBAL_MODEL_ROUTE}").content

    def get_global_model_status(self):
        """
        Returns the status of the current global model from the server.

        Returns
        -------

        str:
            The status of the current global model.
        """
        return requests.get(f"{self.server_loc}/{QUERY_GLOBAL_MODEL_STATUS_ROUTE}").content.decode('UTF-8')

    def send_model_update(self, model_update):
        """
        Sends the model update from the worker. Worker must register before sending
        a model update.

        Parameters
        ----------

        model_update: binary string
            The model update to send to the server.
        """
        data_dict = {
            WORKER_ID_KEY: self.worker_id,
            MODEL_UPDATE_KEY: model_update
        }

        return requests.post(
            f"{self.server_loc}/{RECEIVE_WORKER_UPDATE_ROUTE}",
            files={ID_AND_MODEL_KEY: pickle.dumps(data_dict)}
        ).content

    def run(self):
        """
        Runs the main worker loop - this calls the server_status_changed_callback if the server_status
        has changed.
        """
        try:
            while True:
                time.sleep(self.polling_wait_period)
                status = self.get_global_model_status()
                if self.current_global_model_status != status:
                    self.current_global_model_status = status
                    self.global_model_status_changed_callback()
        except Exception as e:
            logger.warning(str(e))
            logger.info(f"Exiting DCFworker {self.worker_id} run loop.")<|MERGE_RESOLUTION|>--- conflicted
+++ resolved
@@ -86,15 +86,9 @@
 
     def register_worker(self):
         """
-<<<<<<< HEAD
         Creates a new worker-id, adds it to the internal list, calls the callback function
-        for the asscociated server model, and returns the id to the client.
-
-=======
-        Creates a new worker-id, adds it to the internal list, calls the callback function 
         for the associated server model, and returns the id to the client.
-        
->>>>>>> f3c4be2d
+
         Returns
         -------
 
