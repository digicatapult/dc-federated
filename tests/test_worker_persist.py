--- conflicted
+++ resolved
@@ -136,13 +136,9 @@
         response = requests.post(
             f"http://{server.server_host_ip}:{server.server_port}/"
             f"{RECEIVE_WORKER_UPDATE_ROUTE}/{added_workers[i - num_pre_load_workers]}",
-<<<<<<< HEAD
-            files={ID_AND_MODEL_KEY: zlib.compress(msgpack.packb("Model update!!")),
+            files={WORKER_MODEL_UPDATE_KEY: zlib.compress(msgpack.packb("Model update!!")),
                    SIGNED_PHRASE: signed_phrase
                    }
-=======
-            files={WORKER_MODEL_UPDATE_KEY: zlib.compress(msgpack.packb("Model update!!"))}
->>>>>>> a6b78d79
         ).content
         assert msgpack.unpackb(worker_updates[worker_ids[i - num_pre_load_workers]]) == "Model update!!"
         assert response.decode(
