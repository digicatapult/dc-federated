--- conflicted
+++ resolved
@@ -155,13 +155,9 @@
     # test sending the model update
     response = requests.post(
         f"http://{dcf_server.server_host_ip}:{dcf_server.server_port}/{RECEIVE_WORKER_UPDATE_ROUTE}/{worker_ids[1]}",
-<<<<<<< HEAD
-        files={ID_AND_MODEL_KEY: zlib.compress(msgpack.packb("Model update!!")),
+        files={WORKER_MODEL_UPDATE_KEY: zlib.compress(msgpack.packb("Model update!!")),
                SIGNED_PHRASE: ""
                }
-=======
-        files={WORKER_MODEL_UPDATE_KEY: zlib.compress(msgpack.packb("Model update!!"))}
->>>>>>> a6b78d79
     ).content
 
     assert msgpack.unpackb(worker_updates[worker_ids[1]]) == "Model update!!"
@@ -170,14 +166,8 @@
 
     response = requests.post(
         f"http://{dcf_server.server_host_ip}:{dcf_server.server_port}/{RECEIVE_WORKER_UPDATE_ROUTE}/3",
-<<<<<<< HEAD
-        files={ID_AND_MODEL_KEY: zlib.compress(msgpack.packb("Model update for unregistered worker!!")),
+        files={WORKER_MODEL_UPDATE_KEY: zlib.compress(msgpack.packb("Model update for unregistered worker!!")),
                SIGNED_PHRASE: ""}).content
-=======
-        files={WORKER_MODEL_UPDATE_KEY: zlib.compress(
-            msgpack.packb("Model update for unregistered worker!!"))}
-    ).content
->>>>>>> a6b78d79
 
     assert 3 not in worker_updates
     assert response.decode('UTF-8') == INVALID_WORKER
