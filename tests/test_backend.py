<<<<<<< HEAD
"""
Tests for the DCFWorker and DCFServer class. As of now I am not sure what a good
way is to programmatically kill a server thread - so you have to kill the program
by pressing Ctrl+C.
"""
import os
import io
from threading import Thread
import pickle
import logging
import json
=======
import io
>>>>>>> 0f2d2894
import zlib
import time
import pickle
import requests

from threading import Thread

from dc_federated.backend import DCFServer, DCFWorker
from dc_federated.backend._constants import *
from dc_federated.utils import StoppableServer, get_host_ip


def test_server_functionality():
    """
    Unit tests for the DCFServer and DCFWorker classes.
    """
    worker_ids = []
    worker_updates = {}
    status = 'Status is good!!'
    os.environ['ADMIN_USERNAME'] = 'admin'
    os.environ['ADMIN_PASSWORD'] = 'str0ng_s3cr3t'

    stoppable_server = StoppableServer(host=get_host_ip(), port=8080)

    def begin_server():
        dcf_server.start_server(stoppable_server)

    def test_register_func_cb(id):
        worker_ids.append(id)

    def test_unregister_func_cb(id):
        worker_ids.remove(id)

    def test_ret_global_model_cb():
        return pickle.dumps("Pickle dump of a string")

    def test_query_status_cb():
        return status

    def test_rec_server_update_cb(worker_id, update):
        if worker_id in worker_ids:
            worker_updates[worker_id] = update
            return f"Update received for worker {worker_id}."
        else:
            return f"Unregistered worker {worker_id} tried to send an update."

    def test_glob_mod_chng_cb():
        pass

    dcf_server = DCFServer(
        test_register_func_cb,
        test_unregister_func_cb,
        test_ret_global_model_cb,
        test_query_status_cb,
        test_rec_server_update_cb,
        None
    )
    server_thread = Thread(target=begin_server)
    server_thread.start()

    time.sleep(2)

    # register a set of workers
    data = {
        PUBLIC_KEY_STR: "dummy public key",
        SIGNED_PHRASE: "dummy signed phrase"
    }
    for _ in range(3):
        requests.post(
            f"http://{dcf_server.server_host_ip}:{dcf_server.server_port}/{REGISTER_WORKER_ROUTE}", json=data)

    assert len(worker_ids) == 3
    assert len(set(worker_ids)) == 3
    assert worker_ids[0].__class__ == worker_ids[1].__class__ == worker_ids[2].__class__

    adminAuth = ('admin', 'str0ng_s3cr3t')

    response = requests.get(
        f"http://{dcf_server.server_host_ip}:{dcf_server.server_port}/workers", auth=adminAuth).content
    workers_list = json.loads(response)

    assert all([worker["worker_id"] in worker_ids for worker in workers_list])

    requests.post(
        f"http://{dcf_server.server_host_ip}:{dcf_server.server_port}/workers", json={}, auth=adminAuth)
    assert len(worker_ids) == 3

    admin_registered_worker = {
        PUBLIC_KEY_STR: "new_public_key",
        "active": True
    }
    requests.post(
        f"http://{dcf_server.server_host_ip}:{dcf_server.server_port}/workers", json=admin_registered_worker, auth=adminAuth)
    assert len(worker_ids) == 4
    assert worker_ids[3] == admin_registered_worker[PUBLIC_KEY_STR]

    requests.delete(
        f"http://{dcf_server.server_host_ip}:{dcf_server.server_port}/workers/new_public_key", auth=adminAuth)
    assert len(worker_ids) == 3

    # test the model status
    server_status = requests.post(
        f"http://{dcf_server.server_host_ip}:{dcf_server.server_port}/{QUERY_GLOBAL_MODEL_STATUS_ROUTE}",
        json={WORKER_ID_KEY: worker_ids[0]}
    ).content.decode('UTF-8')
    print(server_status)

    assert server_status == "Status is good!!"

    status = 'Status is bad!!'
    server_status = requests.post(
        f"http://{dcf_server.server_host_ip}:{dcf_server.server_port}/{QUERY_GLOBAL_MODEL_STATUS_ROUTE}",
        json={WORKER_ID_KEY: worker_ids[0]}
    ).content.decode('UTF-8')
    assert server_status == 'Status is bad!!'

    # test getting the global model
    model_binary = requests.post(
        f"http://{dcf_server.server_host_ip}:{dcf_server.server_port}/{RETURN_GLOBAL_MODEL_ROUTE}",
        json={WORKER_ID_KEY: worker_ids[0]}
    ).content
    assert pickle.load(io.BytesIO(zlib.decompress(
        model_binary))) == "Pickle dump of a string"

    # test sending the model update
    response = requests.post(
        f"http://{dcf_server.server_host_ip}:{dcf_server.server_port}/{RECEIVE_WORKER_UPDATE_ROUTE}/{worker_ids[1]}",
        files={ID_AND_MODEL_KEY: zlib.compress(pickle.dumps("Model update!!"))}
    ).content

    assert pickle.load(io.BytesIO(
        worker_updates[worker_ids[1]])) == "Model update!!"
    assert response.decode(
        "UTF-8") == f"Update received for worker {worker_ids[1]}."

    response = requests.post(
        f"http://{dcf_server.server_host_ip}:{dcf_server.server_port}/{RECEIVE_WORKER_UPDATE_ROUTE}/3",
        files={ID_AND_MODEL_KEY: zlib.compress(
            pickle.dumps("Model update for unregistered worker!!"))}
    ).content

    assert 3 not in worker_updates
    assert response.decode('UTF-8') == UNREGISTERED_WORKER

    # *********** #
    # now test a DCFWorker on the same server.
    dcf_worker = DCFWorker('http', dcf_server.server_host_ip,
                           dcf_server.server_port, test_glob_mod_chng_cb, None)

    # test worker registration
    dcf_worker.register_worker()
    assert dcf_worker.worker_id == worker_ids[3]

    # test getting the model status
    status = dcf_worker.get_global_model_status()
    assert status == "Status is bad!!"
    status = "Status is good!!"
    status = dcf_worker.get_global_model_status()
    assert status == "Status is good!!"

    # test getting the global model update
    global_model = dcf_worker.get_global_model()
    assert pickle.load(io.BytesIO(global_model)) == "Pickle dump of a string"

    # test sending the model update
    response = dcf_worker.send_model_update(
        pickle.dumps("DCFWorker model update"))
    assert pickle.load(io.BytesIO(
        worker_updates[worker_ids[3]])) == "DCFWorker model update"
    assert response.decode(
        "UTF-8") == f"Update received for worker {worker_ids[3]}."

    stoppable_server.shutdown()<|MERGE_RESOLUTION|>--- conflicted
+++ resolved
@@ -1,18 +1,5 @@
-<<<<<<< HEAD
-"""
-Tests for the DCFWorker and DCFServer class. As of now I am not sure what a good
-way is to programmatically kill a server thread - so you have to kill the program
-by pressing Ctrl+C.
-"""
 import os
 import io
-from threading import Thread
-import pickle
-import logging
-import json
-=======
-import io
->>>>>>> 0f2d2894
 import zlib
 import time
 import pickle
