--- conflicted
+++ resolved
@@ -171,18 +171,11 @@
     with open('bad_worker', 'r') as f:
         bad_worker_key = f.read()
 
-<<<<<<< HEAD
     id_and_model_dict_good = {
-        ID_AND_MODEL_KEY: zlib.compress(msgpack.packb({
-            WORKER_ID_KEY: bad_worker_key,
-            MODEL_UPDATE_KEY: msgpack.packb("Bad Model update!!")
-        })),
+        WORKER_MODEL_UPDATE_KEY: zlib.compress(msgpack.packb("Bad Model update!!")),
         SIGNED_PHRASE: SigningKey(bad_worker_key.encode(), encoder=HexEncoder).sign(b"Bad Model update!!").hex()
     }
-=======
-    id_and_model_dict_good = {WORKER_MODEL_UPDATE_KEY: zlib.compress(msgpack.packb("Bad Model update!!"))}
-
->>>>>>> a6b78d79
+
     response = requests.post(
         f"http://{dcf_server.server_host_ip}:{dcf_server.server_port}/{RECEIVE_WORKER_UPDATE_ROUTE}/{bad_worker_key}",
         files=id_and_model_dict_good
