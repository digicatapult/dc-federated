--- conflicted
+++ resolved
@@ -1,23 +1,17 @@
 """
-Test worker authentication reltated functions
+Test worker authentication related functions.
 """
 
 import os
-<<<<<<< HEAD
-=======
 import zlib
 import time
->>>>>>> 0f2d2894
 import pickle
 import requests
-
-from threading import Thread
 
 from nacl.exceptions import BadSignatureError
 from nacl.encoding import HexEncoder
 from nacl.signing import SigningKey, VerifyKey
 
-<<<<<<< HEAD
 import requests
 from gevent import Greenlet, sleep
 
@@ -26,18 +20,11 @@
 from dc_federated.backend.worker_key_pair_tool import gen_pair, verify_pair
 from dc_federated.utils import StoppableServer, get_host_ip
 
-
 import logging
 
 logging.basicConfig(level=logging.INFO)
 logger = logging.getLogger(__file__)
 logger.setLevel(level=logging.INFO)
-=======
-from dc_federated.utils import StoppableServer, get_host_ip
-from dc_federated.backend.worker_key_pair_tool import gen_pair, verify_pair
-from dc_federated.backend._constants import *
-from dc_federated.backend import DCFServer, DCFWorker
->>>>>>> 0f2d2894
 
 
 def test_worker_key_pair_tool():
@@ -209,14 +196,4 @@
     os.remove("bad_worker")
     os.remove("bad_worker.pub")
 
-<<<<<<< HEAD
-    stoppable_server.shutdown()
-    logger.info("***************** ALL TESTS PASSED *****************")
-
-
-if __name__ == '__main__':
-    test_worker_key_pair_tool()
-    test_worker_authentication()
-=======
-    stoppable_server.shutdown()
->>>>>>> 0f2d2894
+    stoppable_server.shutdown()