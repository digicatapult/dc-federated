"""
Test worker authentication reltated functions
"""
import os
import time
import pickle
<<<<<<< HEAD
import requests
=======
>>>>>>> a8d472ba
import zlib

from threading import Thread
from dc_federated.backend import DCFServer, DCFWorker
from dc_federated.backend._constants import *
from dc_federated.backend.worker_key_pair_tool import gen_pair, verify_pair
from dc_federated.utils import StoppableServer, get_host_ip
from nacl.signing import SigningKey, VerifyKey
from nacl.encoding import HexEncoder
from nacl.exceptions import BadSignatureError


def test_worker_key_pair_tool():
    key_file = "gen_pair_test"
    private_key, public_key = gen_pair(key_file)

    test_phrase = b"Test phrase"
    try:
        public_key.verify(private_key.sign(test_phrase))
    except BadSignatureError as bse:
        assert False

    # load the generated keys from the file
    with open(key_file, 'r') as f:
        loaded_private_key = SigningKey(f.read().encode(), encoder=HexEncoder)
    with open(key_file + '.pub', 'r') as f:
        loaded_public_key = VerifyKey(f.read().encode(), encoder=HexEncoder)

    # test the
    try:
        loaded_public_key.verify(loaded_private_key.sign(test_phrase))
    except BadSignatureError as bse:
        assert False
    assert verify_pair(key_file)

    # test that a bad signature is detected
    with open(key_file, 'w') as f:
        f.write(SigningKey.generate().encode(
            encoder=HexEncoder).decode('utf-8'))
    assert not verify_pair(key_file)

    # clean up
    os.remove(key_file)
    os.remove(key_file + '.pub')


def test_worker_authentication():
    # Create a set of keys to be supplied to the server
    num_workers = 10
    private_keys = []
    public_keys = []
    worker_key_file_prefix = 'worker_key_file'
    for n in range(num_workers):
        private_key, public_key = gen_pair(worker_key_file_prefix + f'_{n}')
        private_keys.append(private_key)
        public_keys.append(public_key)

    worker_ids = []
    worker_updates = {}
    status = 'Status is good!!'

    def test_register_func_cb(id):
        worker_ids.append(id)

    def test_ret_global_model_cb():
        return pickle.dumps("Pickle dump of a string")

    def test_query_status_cb():
        return status

    def test_rec_server_update_cb(worker_id, update):
        if worker_id in worker_ids:
            worker_updates[worker_id] = update
            return f"Update received for worker {worker_id}."
        else:
            return f"Unregistered worker {worker_id} tried to send an update."

    def test_glob_mod_chng_cb():
        pass

    worker_key_file = 'worker_public_keys.txt'
    with open(worker_key_file, 'w') as f:
        for public_key in public_keys[:-1]:
            f.write(public_key.encode(
                encoder=HexEncoder).decode('utf-8') + os.linesep)
        f.write(
            public_keys[-1].encode(encoder=HexEncoder).decode('utf-8') + os.linesep)

    dcf_server = DCFServer(
        test_register_func_cb,
        test_ret_global_model_cb,
        test_query_status_cb,
        test_rec_server_update_cb,
        key_list_file=worker_key_file
    )

    stoppable_server = StoppableServer(host=get_host_ip(), port=8080)

    def begin_server():
        dcf_server.start_server(stoppable_server)
    server_thread = Thread(target=begin_server)
    server_thread.start()
    time.sleep(2)

    # create the worker
    workers = [DCFWorker('http', dcf_server.server_host_ip,
                         dcf_server.server_port,
                         test_glob_mod_chng_cb,
                         worker_key_file_prefix + f"_{n}")
               for n in range(num_workers)]

    # test various worker actions
    for worker, key in zip(workers, public_keys):
        worker.register_worker()
        model_status = worker.get_global_model_status()
        global_model = worker.get_global_model()
        worker.send_model_update(b'model_update')
        assert model_status == status
        assert global_model == pickle.dumps("Pickle dump of a string")
        assert worker_updates[worker.worker_id] == b'model_update'
        assert worker.worker_id == key.encode(
            encoder=HexEncoder).decode('utf-8')

    # try to authenticate a unregistered worker
    gen_pair('bad_worker')
    bad_worker = DCFWorker('http', dcf_server.server_host_ip,
                           dcf_server.server_port,
                           test_glob_mod_chng_cb,
                           'bad_worker')
    try:
        bad_worker.register_worker()
    except ValueError:
        assert True
    else:
        assert False

    # try to send an update through the using the bad worker public key
    with open('bad_worker', 'r') as f:
        bad_worker_key = f.read()

    id_and_model_dict_good = {
        ID_AND_MODEL_KEY: zlib.compress(pickle.dumps({
            WORKER_ID_KEY: bad_worker_key,
            MODEL_UPDATE_KEY: pickle.dumps("Bad Model update!!")
        }))
    }
    response = requests.post(
        f"http://{dcf_server.server_host_ip}:{dcf_server.server_port}/{RECEIVE_WORKER_UPDATE_ROUTE}",
        files=id_and_model_dict_good
    ).content
    assert response.decode('utf-8') == UNREGISTERED_WORKER

    routes = [RETURN_GLOBAL_MODEL_ROUTE, QUERY_GLOBAL_MODEL_STATUS_ROUTE]
    for route in routes:
        response = requests.post(
            f"http://{dcf_server.server_host_ip}:{dcf_server.server_port}/{route}",
            json={WORKER_ID_KEY: bad_worker_key}
        ).content
        assert response.decode('utf-8') == UNREGISTERED_WORKER

    # delete the files
    for n in range(num_workers):
        os.remove(worker_key_file_prefix + f'_{n}')
        os.remove(worker_key_file_prefix + f'_{n}.pub')
    os.remove(worker_key_file)
    os.remove("bad_worker")
    os.remove("bad_worker.pub")

<<<<<<< HEAD
    stoppable_server.shutdown()
=======
    logger.info("\n\n*** All Tests Passed - Testing completed successfully ***")
    stoppable_server.shutdown()


if __name__ == '__main__':
    test_worker_key_pair_tool()
    test_worker_authentication()
>>>>>>> a8d472ba
<|MERGE_RESOLUTION|>--- conflicted
+++ resolved
@@ -1,23 +1,22 @@
 """
 Test worker authentication reltated functions
 """
+from nacl.exceptions import BadSignatureError
+from nacl.encoding import HexEncoder
+from nacl.signing import SigningKey, VerifyKey
+from dc_federated.utils import StoppableServer, get_host_ip
+from dc_federated.backend.worker_key_pair_tool import gen_pair, verify_pair
+from dc_federated.backend._constants import *
+from dc_federated.backend import DCFServer, DCFWorker
+from threading import Thread
+import zlib
+import requests
 import os
 import time
 import pickle
-<<<<<<< HEAD
-import requests
-=======
->>>>>>> a8d472ba
-import zlib
-
-from threading import Thread
-from dc_federated.backend import DCFServer, DCFWorker
-from dc_federated.backend._constants import *
-from dc_federated.backend.worker_key_pair_tool import gen_pair, verify_pair
-from dc_federated.utils import StoppableServer, get_host_ip
-from nacl.signing import SigningKey, VerifyKey
-from nacl.encoding import HexEncoder
-from nacl.exceptions import BadSignatureError
+<< << << < HEAD
+== == == =
+>>>>>> > a8d472ba76fe74374fb1caeaf715e394b76260e3
 
 
 def test_worker_key_pair_tool():
@@ -176,14 +175,4 @@
     os.remove("bad_worker")
     os.remove("bad_worker.pub")
 
-<<<<<<< HEAD
-    stoppable_server.shutdown()
-=======
-    logger.info("\n\n*** All Tests Passed - Testing completed successfully ***")
-    stoppable_server.shutdown()
-
-
-if __name__ == '__main__':
-    test_worker_key_pair_tool()
-    test_worker_authentication()
->>>>>>> a8d472ba
+    stoppable_server.shutdown()