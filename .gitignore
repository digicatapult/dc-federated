--- conflicted
+++ resolved
@@ -178,10 +178,9 @@
 cover/*
 MANIFEST
 
-<<<<<<< HEAD
 # Local certificates
 localhost.key
 localhost.crt
-=======
-master.zip
->>>>>>> fa017508
+
+# Archives
+master.zip